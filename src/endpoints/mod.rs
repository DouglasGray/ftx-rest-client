--- conflicted
+++ resolved
@@ -25,21 +25,6 @@
     error: Option<&'a str>,
 }
 
-<<<<<<< HEAD
-#[derive(Debug, Clone, PartialEq, Eq)]
-pub(crate) enum FtxResponse<'a, T> {
-    Success(Success<T>),
-    Failure(Failure<'a>),
-}
-
-impl<'a, T> FtxResponse<'a, T> {
-    pub(crate) fn try_into(self) -> Result<T, Error> {
-        match self {
-            FtxResponse::Success(success) => Ok(success.result),
-            FtxResponse::Failure(failure) => {
-                Err(Error::new(ErrorKind::RejectedByExchange).with_source(failure.error))
-            }
-=======
 impl<'a, T> FtxResponse<'a, T>
 where
     T: Deserialize<'a>,
@@ -52,7 +37,6 @@
             Err(Error::new(ErrorKind::RejectedByExchange).with_source(err))
         } else {
             Err(Error::new(ErrorKind::RejectedByExchange))
->>>>>>> 913b0c98
         }
     }
 }
